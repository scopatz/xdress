--- conflicted
+++ resolved
@@ -63,10 +63,6 @@
     print(msg)
 
 dir_name = os.path.dirname(__file__)
-<<<<<<< HEAD
-os.chdir(dir_name)
-=======
->>>>>>> a11037d3
 fname = os.path.join(dir_name, 'docs', 'index.rst')
 with io.open(fname, 'r') as f:
     long_desc = f.read()
@@ -126,6 +122,7 @@
         ],
         "data_files": [("", ['license'])],
     }
+    # changing dirs for virtualenv
     cwd = os.getcwd()
     os.chdir(dir_name)
     setup_(**setup_kwargs)
